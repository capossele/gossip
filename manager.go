--- conflicted
+++ resolved
@@ -18,10 +18,6 @@
 	maxConnectionAttempts = 3
 )
 
-var (
-	Event Events
-)
-
 type GetTransaction func(txHash []byte) ([]byte, error)
 
 type Manager struct {
@@ -42,20 +38,14 @@
 }
 
 func NewManager(t *transport.TransportTCP, log *zap.SugaredLogger, f GetTransaction) *Manager {
-<<<<<<< HEAD
-	mgr := &Manager{
-		neighborhood:   neighbor.NewMap(),
-=======
 	m := &Manager{
->>>>>>> df65ea20
 		trans:          t,
 		log:            log,
 		getTransaction: f,
 		neighbors:      make(map[peer.ID]*neighbor),
 	}
-<<<<<<< HEAD
-	Event = mgr.Events
-	return mgr
+	m.running = true
+	return m
 }
 
 func (m *Manager) AddOutbound(p *peer.Peer) error {
@@ -66,13 +56,8 @@
 	return m.addNeighbor(p, m.trans.AcceptPeer)
 }
 
-func (m *Manager) DropNeighbor(id peer.ID) {
-	m.deleteNeighbor(id)
-=======
-
-	m.running = true
-	return m
->>>>>>> df65ea20
+func (m *Manager) DropNeighbor(p *peer.Peer) {
+	m.deleteNeighbor(p)
 }
 
 func (m *Manager) Close() {
@@ -187,15 +172,6 @@
 	return nil
 }
 
-<<<<<<< HEAD
-func (m *Manager) deleteNeighbor(id peer.ID) {
-	m.log.Debugw("Deleting neighbor", "neighbor", id.String())
-
-	p, ok := m.neighborhood.Delete(id.String())
-	if ok {
-		m.Events.DropNeighbor.Trigger(&DropNeighborEvent{Peer: p.Peer})
-	}
-=======
 func (m *Manager) deleteNeighbor(peer *peer.Peer) {
 	m.mu.Lock()
 	defer m.mu.Unlock()
@@ -206,7 +182,6 @@
 	n := m.neighbors[peer.ID()]
 	delete(m.neighbors, peer.ID())
 	disconnect(n.conn)
->>>>>>> df65ea20
 }
 
 func (m *Manager) readLoop(n *neighbor) {
@@ -221,18 +196,12 @@
 			continue
 		} else if err != nil {
 			// return from the loop on all other errors
-<<<<<<< HEAD
-			m.log.Debugw("reading stopped")
-			m.deleteNeighbor(neighbor.Peer.ID())
-
-=======
 			if err != io.EOF && !strings.Contains(err.Error(), "use of closed network connection") {
 				m.log.Warnw("read error", "err", err)
 			}
 			n.conn.Close() // just make sure that the connection is closed as fast as possible
 			m.deleteNeighbor(n.peer)
 			m.log.Debug("reading stopped")
->>>>>>> df65ea20
 			return
 		}
 
