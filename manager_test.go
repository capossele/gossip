--- conflicted
+++ resolved
@@ -28,7 +28,7 @@
 	}
 	logger = l.Sugar()
 }
-func testGetTransaction(h []byte) ([]byte, error) {
+func testGetTransaction([]byte) ([]byte, error) {
 	tx := &pb.TransactionRequest{
 		Hash: []byte("testTx"),
 	}
@@ -89,19 +89,12 @@
 
 	tx := &pb.Transaction{Body: []byte("Hello!")}
 
-<<<<<<< HEAD
+	triggered := make(chan struct{}, 1)
 	mgrB.Events.NewTransaction.Attach(events.NewClosure(func(ev *NewTransactionEvent) {
-		logger.Debugw("New TX Event triggered", "data", ev.Body, "from", ev.Peer.ID().String())
+		require.Empty(t, triggered) // only once
 		assert.Equal(t, tx.GetBody(), ev.Body)
 		assert.Equal(t, peerA, ev.Peer)
-		sendChan <- struct{}{}
-=======
-	triggered := make(chan struct{}, 1)
-	Events.NewTransaction.Attach(events.NewClosure(func(ev *NewTransactionEvent) {
-		require.Empty(t, triggered) // only once
-		assert.Equal(t, tx.GetBody(), ev.Body)
 		triggered <- struct{}{}
->>>>>>> 399f90e6
 	}))
 
 	b, err := proto.Marshal(tx)
@@ -109,7 +102,7 @@
 	mgrA.Send(b)
 
 	// eventually the event should be triggered
-	assert.Eventually(t, func() bool { _, ok := <-triggered; return ok }, time.Second, 10*time.Millisecond)
+	assert.Eventually(t, func() bool { return len(triggered) >= 1 }, time.Second, 10*time.Millisecond)
 }
 
 func TestBroadcast(t *testing.T) {
@@ -148,31 +141,96 @@
 	// wait for the connections to establish
 	wg.Wait()
 
-<<<<<<< HEAD
-	tx := &pb.Transaction{
-		Body: []byte("Hello!"),
-	}
+	tx := &pb.Transaction{Body: []byte("Hello!")}
+
+	triggeredB := make(chan struct{}, 1)
+	mgrB.Events.NewTransaction.Attach(events.NewClosure(func(ev *NewTransactionEvent) {
+		require.Empty(t, triggeredB) // only once
+		assert.Equal(t, tx.GetBody(), ev.Body)
+		assert.Equal(t, peerA, ev.Peer)
+		triggeredB <- struct{}{}
+	}))
+
+	triggeredC := make(chan struct{}, 1)
+	mgrC.Events.NewTransaction.Attach(events.NewClosure(func(ev *NewTransactionEvent) {
+		require.Empty(t, triggeredC) // only once
+		assert.Equal(t, tx.GetBody(), ev.Body)
+		assert.Equal(t, peerA, ev.Peer)
+		triggeredC <- struct{}{}
+	}))
+
 	b, err := proto.Marshal(tx)
 	assert.NoError(t, err)
-
-	sendChan := make(chan struct{}, 2)
+	mgrA.Send(b)
+
+	// eventually the events should be triggered
+	success := func() bool {
+		return len(triggeredB) >= 1 && len(triggeredC) >= 1
+	}
+	assert.Eventually(t, success, time.Second, 10*time.Millisecond)
+}
+
+func TestDropUnsuccessfulAccept(t *testing.T) {
+	mgrA, closeA, _ := newTest(t, "A")
+	defer closeA()
+	_, closeB, peerB := newTest(t, "B")
+	defer closeB()
+
+	triggered := make(chan struct{}, 1)
+	mgrA.Events.DropNeighbor.Attach(events.NewClosure(func(ev *DropNeighborEvent) {
+		require.Empty(t, triggered) // only once
+		assert.Equal(t, peerB, ev.Peer)
+		triggered <- struct{}{}
+	}))
+
+	err := mgrA.addNeighbor(peerB, mgrA.trans.AcceptPeer)
+	assert.Error(t, err)
+
+	// eventually the event should be triggered
+	assert.Eventually(t, func() bool { return len(triggered) >= 1 }, time.Second, 10*time.Millisecond)
+}
+
+func TestTxRequest(t *testing.T) {
+	mgrA, closeA, peerA := newTest(t, "A")
+	defer closeA()
+	mgrB, closeB, peerB := newTest(t, "B")
+	defer closeB()
+
+	var wg sync.WaitGroup
+	wg.Add(2)
+
+	go func() {
+		defer wg.Done()
+		err := mgrA.addNeighbor(peerB, mgrA.trans.AcceptPeer)
+		assert.NoError(t, err)
+		logger.Debugw("Len", "len", mgrA.neighborhood.Len())
+	}()
+	go func() {
+		defer wg.Done()
+		err := mgrB.addNeighbor(peerA, mgrB.trans.DialPeer)
+		assert.NoError(t, err)
+		logger.Debugw("Len", "len", mgrB.neighborhood.Len())
+	}()
+
+	wg.Wait()
+
+	tx := &pb.TransactionRequest{
+		Hash: []byte("Hello!"),
+	}
+	b, err := proto.Marshal(tx)
+	assert.NoError(t, err)
+
+	sendChan := make(chan struct{})
 	sendSuccess := false
 
-	mgrB.Events.NewTransaction.Attach(events.NewClosure(func(ev *NewTransactionEvent) {
+	mgrA.Events.NewTransaction.Attach(events.NewClosure(func(ev *NewTransactionEvent) {
 		logger.Debugw("New TX Event triggered", "data", ev.Body, "from", ev.Peer.ID().String())
-		assert.Equal(t, tx.GetBody(), ev.Body)
-		assert.Equal(t, peerA, ev.Peer)
+		assert.Equal(t, []byte("testTx"), ev.Body)
+		assert.Equal(t, peerB, ev.Peer)
 		sendChan <- struct{}{}
 	}))
 
-	mgrC.Events.NewTransaction.Attach(events.NewClosure(func(ev *NewTransactionEvent) {
-		logger.Debugw("New TX Event triggered", "data", ev.Body, "from", ev.Peer.ID().String())
-		assert.Equal(t, tx.GetBody(), ev.Body)
-		assert.Equal(t, peerA, ev.Peer)
-		sendChan <- struct{}{}
-	}))
-
-	mgrA.Send(b)
+	mgrA.RequestTransaction(b)
 
 	timer := time.NewTimer(5 * time.Second)
 	defer timer.Stop()
@@ -185,122 +243,4 @@
 	}
 
 	assert.True(t, sendSuccess)
-=======
-	tx := &pb.Transaction{Body: []byte("Hello!")}
-
-	triggered := make(chan struct{}, 2)
-	Events.NewTransaction.Attach(events.NewClosure(func(ev *NewTransactionEvent) {
-		require.Less(t, len(triggered), 2) // triggered at most twice
-		assert.Equal(t, tx.GetBody(), ev.Body)
-		triggered <- struct{}{}
-	}))
-
-	b, err := proto.Marshal(tx)
-	assert.NoError(t, err)
-	// send the message to A and B
-	mgrA.Send(b)
-
-	// eventually the event should be triggered twice
-	assert.Eventually(t, func() bool { return len(triggered) == 2 }, time.Second, 10*time.Millisecond)
->>>>>>> 399f90e6
-}
-
-func TestDropUnsuccessfulAccept(t *testing.T) {
-	mgrA, closeA, _ := newTest(t, "A")
-	defer closeA()
-	_, closeB, peerB := newTest(t, "B")
-	defer closeB()
-
-<<<<<<< HEAD
-	doneChan := make(chan struct{}, 2)
-	dropSuccess := false
-
-	mgrA.Events.DropNeighbor.Attach(events.NewClosure(func(ev *DropNeighborEvent) {
-		logger.Debugw("Drop Event triggered", "peer", ev.Peer)
-=======
-	triggered := make(chan struct{}, 1)
-	Events.DropNeighbor.Attach(events.NewClosure(func(ev *DropNeighborEvent) {
-		require.Empty(t, triggered) // only once
->>>>>>> 399f90e6
-		assert.Equal(t, peerB, ev.Peer)
-		triggered <- struct{}{}
-	}))
-
-	err := mgrA.addNeighbor(peerB, mgrA.trans.AcceptPeer)
-	assert.Error(t, err)
-
-<<<<<<< HEAD
-	timer := time.NewTimer(5 * time.Second)
-	defer timer.Stop()
-
-	select {
-	case <-doneChan:
-		logger.Debugw("Channel consumed")
-		dropSuccess = true
-	case <-timer.C:
-		logger.Debugw("Timer triggered")
-		dropSuccess = false
-	}
-
-	assert.True(t, dropSuccess)
-}
-
-func TestTxRequest(t *testing.T) {
-	mgrA, closeA, peerA := newTest(t, "A", "127.0.0.1:0")
-	defer closeA()
-
-	mgrB, closeB, peerB := newTest(t, "B", "127.0.0.1:0")
-	defer closeB()
-
-	var wg sync.WaitGroup
-	wg.Add(2)
-
-	go func() {
-		defer wg.Done()
-		err := mgrA.addNeighbor(peerB, mgrA.trans.AcceptPeer)
-		assert.NoError(t, err)
-		logger.Debugw("Len", "len", mgrA.neighborhood.Len())
-	}()
-	go func() {
-		defer wg.Done()
-		err := mgrB.addNeighbor(peerA, mgrB.trans.DialPeer)
-		assert.NoError(t, err)
-		logger.Debugw("Len", "len", mgrB.neighborhood.Len())
-	}()
-
-	wg.Wait()
-
-	tx := &pb.TransactionRequest{
-		Hash: []byte("Hello!"),
-	}
-	b, err := proto.Marshal(tx)
-	assert.NoError(t, err)
-
-	sendChan := make(chan struct{})
-	sendSuccess := false
-
-	mgrA.Events.NewTransaction.Attach(events.NewClosure(func(ev *NewTransactionEvent) {
-		logger.Debugw("New TX Event triggered", "data", ev.Body, "from", ev.Peer.ID().String())
-		assert.Equal(t, []byte("testTx"), ev.Body)
-		assert.Equal(t, peerB, ev.Peer)
-		sendChan <- struct{}{}
-	}))
-
-	mgrA.RequestTransaction(b)
-
-	timer := time.NewTimer(5 * time.Second)
-	defer timer.Stop()
-
-	select {
-	case <-sendChan:
-		sendSuccess = true
-	case <-timer.C:
-		sendSuccess = false
-	}
-
-	assert.True(t, sendSuccess)
-=======
-	// eventually the event should be triggered
-	assert.Eventually(t, func() bool { _, ok := <-triggered; return ok }, time.Second, 10*time.Millisecond)
->>>>>>> 399f90e6
 }