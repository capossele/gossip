package transport

import (
	"bytes"
	"container/list"
	"errors"
	"net"
	"sync"
	"time"

	"github.com/golang/protobuf/proto"
	"github.com/iotaledger/autopeering-sim/peer"
	"github.com/iotaledger/autopeering-sim/peer/service"
	pb "github.com/iotaledger/autopeering-sim/server/proto"
	"go.uber.org/zap"
)

var (
	ErrTimeout          = errors.New("accept timeout")
	ErrClosed           = errors.New("listener closed")
	ErrInvalidHandshake = errors.New("invalid handshake")
	ErrNoGossip         = errors.New("peer does not have a gossip service")
)

// connection timeouts
const (
	acceptTimeout     = 500 * time.Millisecond
	handshakeTimeout  = 100 * time.Millisecond
	connectionTimeout = acceptTimeout + handshakeTimeout
)

type TransportTCP struct {
	local    *peer.Local
	listener *net.TCPListener
	log      *zap.SugaredLogger

	addAcceptMatcher chan *acceptMatcher
	acceptReceived   chan accept

	closeOnce sync.Once
	wg        sync.WaitGroup
	closing   chan struct{} // if this channel gets closed all pending waits should terminate
}

// connect contains the result of an incoming connection.
type connect struct {
	c   *connection
	err error
}

<<<<<<< HEAD
	connected chan *Connection
=======
type acceptMatcher struct {
	peer      *peer.Peer   // connecting peer
	deadline  time.Time    // deadline for the incoming call
	connected chan connect // result of the connection is signaled here
>>>>>>> eb9d21a0
}

type accept struct {
	fromID peer.ID  // ID of the connecting peer
	req    []byte   // raw data of the handshake request
	conn   net.Conn // the actual network connection
}

func Listen(local *peer.Local, log *zap.SugaredLogger) (*TransportTCP, error) {
	t := &TransportTCP{
		local:            local,
		log:              log,
		addAcceptMatcher: make(chan *acceptMatcher),
		acceptReceived:   make(chan accept),
		closing:          make(chan struct{}),
	}

	gossipAddr := local.Services().Get(service.GossipKey)
	if gossipAddr == nil {
		return nil, ErrNoGossip
	}
	tcpAddr, err := net.ResolveTCPAddr(gossipAddr.Network(), gossipAddr.String())
	if err != nil {
		return nil, err
	}
	listener, err := net.ListenTCP(gossipAddr.Network(), tcpAddr)
	if err != nil {
		return nil, err
	}
	t.listener = listener

	t.wg.Add(2)
	go t.run()
	go t.listenLoop()

	return t, nil
}

// Close stops listening on the gossip address.
func (t *TransportTCP) Close() {
	t.closeOnce.Do(func() {
		close(t.closing)
		if err := t.listener.Close(); err != nil {
			t.log.Warnw("close error", "err", err)
		}
		t.wg.Wait()
	})
}

// LocalAddr returns the listener's network address,
func (t *TransportTCP) LocalAddr() net.Addr {
	return t.listener.Addr()
}

<<<<<<< HEAD
func (t *TransportTCP) DialPeer(p *peer.Peer) (*Connection, error) {
=======
// DialPeer establishes a gossip connection to the given peer.
// If the peer does not accept the connection or the handshake fails, an error is returned.
func (t *TransportTCP) DialPeer(p *peer.Peer) (*connection, error) {
>>>>>>> eb9d21a0
	gossipAddr := p.Services().Get(service.GossipKey)
	if gossipAddr == nil {
		return nil, ErrNoGossip
	}

	conn, err := net.DialTimeout(gossipAddr.Network(), gossipAddr.String(), acceptTimeout)
	if err != nil {
		return nil, err
	}

	err = t.doHandshake(p.PublicKey(), gossipAddr.String(), conn)
	if err != nil {
		return nil, err
	}

	t.log.Debugw("connected", "id", p.ID(), "addr", conn.RemoteAddr(), "direction", "out")
	return newConnection(p, conn), nil
}

<<<<<<< HEAD
func (t *TransportTCP) AcceptPeer(p *peer.Peer) (*Connection, error) {
	connected := make(chan *Connection, 1)
	m := &acceptMatcher{
		peer:      p,
		connected: connected,
=======
// AcceptPeer awaits an incoming connection from the given peer.
// If the peer does not establish the connection or the handshake fails, an error is returned.
func (t *TransportTCP) AcceptPeer(p *peer.Peer) (*connection, error) {
	if p.Services().Get(service.GossipKey) == nil {
		return nil, ErrNoGossip
	}
	// wait for the connection
	connected := <-t.acceptPeer(p)
	if connected.err != nil {
		return nil, connected.err
>>>>>>> eb9d21a0
	}
	t.log.Debugw("connected", "id", p.ID(), "addr", connected.c.conn.RemoteAddr(), "direction", "in")
	return connected.c, nil
}

func (t *TransportTCP) acceptPeer(p *peer.Peer) <-chan connect {
	connected := make(chan connect, 1)
	// add the matcher
	select {
	case t.addAcceptMatcher <- &acceptMatcher{peer: p, connected: connected}:
	case <-t.closing:
		connected <- connect{nil, ErrClosed}
	}
	return connected
}

func (t *TransportTCP) closeConnection(c net.Conn) {
	if err := c.Close(); err != nil {
		t.log.Warnw("close error", "err", err)
	}
}

func (t *TransportTCP) run() {
	defer t.wg.Done()

	var (
		mlist   = list.New()
		timeout = time.NewTimer(0)
	)
	defer timeout.Stop()

	<-timeout.C // ignore first timeout

	for {

		// Set the timer so that it fires when the next accept expires
		if el := mlist.Front(); el != nil {
			// the first element always has the closest deadline
			m := el.Value.(*acceptMatcher)
			timeout.Reset(time.Until(m.deadline))
		} else {
			timeout.Stop()
		}

		select {

		// add a new matcher to the list
		case m := <-t.addAcceptMatcher:
			m.deadline = time.Now().Add(connectionTimeout)
			mlist.PushBack(m)

		// on accept received, check all matchers for a fit
		case a := <-t.acceptReceived:
			matched := false
			for el := mlist.Front(); el != nil; el = el.Next() {
				m := el.Value.(*acceptMatcher)
				if m.peer.ID() == a.fromID {
					matched = true
					mlist.Remove(el)
					// finish the handshake
					go t.matchAccept(m, a.req, a.conn)
				}
			}
			// close the connection if not matched
			if !matched {
				t.log.Debugw("unexpected connection", "id", a.fromID, "addr", a.conn.RemoteAddr())
				t.closeConnection(a.conn)
			}

		// on timeout, check for expired matchers
		case <-timeout.C:
			now := time.Now()

			// notify and remove any expired matchers
			for el := mlist.Front(); el != nil; el = el.Next() {
				m := el.Value.(*acceptMatcher)
				if now.After(m.deadline) || now.Equal(m.deadline) {
					m.connected <- connect{nil, ErrTimeout}
					mlist.Remove(el)
				}
			}

		// on close, notify all the matchers
		case <-t.closing:
			for el := mlist.Front(); el != nil; el = el.Next() {
				el.Value.(*acceptMatcher).connected <- connect{nil, ErrClosed}
			}
			return

		}
	}
}

func (t *TransportTCP) matchAccept(m *acceptMatcher, req []byte, conn net.Conn) {
	t.wg.Add(1)
	defer t.wg.Done()

	if err := t.writeHandshakeResponse(req, conn); err != nil {
		t.log.Warnw("failed handshake", "addr", conn.RemoteAddr(), "err", err)
		m.connected <- connect{nil, err}
		t.closeConnection(conn)
		return
	}
	m.connected <- connect{newConnection(m.peer, conn), nil}
}

func (t *TransportTCP) listenLoop() {
	defer t.wg.Done()

	for {
		conn, err := t.listener.AcceptTCP()
		if err, ok := err.(net.Error); ok && err.Temporary() {
			t.log.Debugw("temporary read error", "err", err)
			continue
		} else if err != nil {
			// return from the loop on all other errors
			t.log.Warnw("read error", "err", err)
			return
		}

		key, req, err := t.readHandshakeRequest(conn)
		if err != nil {
			t.log.Warnw("failed handshake", "addr", conn.RemoteAddr(), "err", err)
			t.closeConnection(conn)
			continue
		}

		select {
		case t.acceptReceived <- accept{
			fromID: key.ID(),
			req:    req,
			conn:   conn,
		}:
		case <-t.closing:
			t.closeConnection(conn)
			return
		}
	}
}

func (t *TransportTCP) doHandshake(key peer.PublicKey, remoteAddr string, conn net.Conn) error {
	reqData, err := newHandshakeRequest(conn.LocalAddr().String(), remoteAddr)
	if err != nil {
		return err
	}

	pkt := &pb.Packet{
		PublicKey: t.local.PublicKey(),
		Signature: t.local.Sign(reqData),
		Data:      reqData,
	}
	b, err := proto.Marshal(pkt)
	if err != nil {
		return err
	}

	if err := conn.SetWriteDeadline(time.Now().Add(handshakeTimeout)); err != nil {
		return err
	}
	_, err = conn.Write(b)
	if err != nil {
		return err
	}

	if err := conn.SetReadDeadline(time.Now().Add(handshakeTimeout)); err != nil {
		return err
	}
	b = make([]byte, MaxPacketSize)
	n, err := conn.Read(b)
	if err != nil {
		return err
	}

	pkt = new(pb.Packet)
	if err := proto.Unmarshal(b[:n], pkt); err != nil {
		return err
	}

	signer, err := peer.RecoverKeyFromSignedData(pkt)
	if err != nil {
		return err
	}
	if !bytes.Equal(key, signer) {
		return errors.New("invalid key")
	}

	if !t.validateHandshakeResponse(pkt.GetData(), reqData) {
		return ErrInvalidHandshake
	}

	return nil
}

func (t *TransportTCP) readHandshakeRequest(conn net.Conn) (peer.PublicKey, []byte, error) {
	if err := conn.SetReadDeadline(time.Now().Add(handshakeTimeout)); err != nil {
		return nil, nil, err
	}
	b := make([]byte, MaxPacketSize)
	n, err := conn.Read(b)
	if err != nil {
		return nil, nil, err
	}

	pkt := new(pb.Packet)
	if err := proto.Unmarshal(b[:n], pkt); err != nil {
		return nil, nil, err
	}

	key, err := peer.RecoverKeyFromSignedData(pkt)
	if err != nil {
		return nil, nil, err
	}

	if !t.validateHandshakeRequest(pkt.GetData(), conn.RemoteAddr().String()) {
		return nil, nil, ErrInvalidHandshake
	}

	return key, pkt.GetData(), nil
}

func (t *TransportTCP) writeHandshakeResponse(reqData []byte, conn net.Conn) error {
	data, err := newHandshakeResponse(reqData)
	if err != nil {
		return err
	}

	pkt := &pb.Packet{
		PublicKey: t.local.PublicKey(),
		Signature: t.local.Sign(data),
		Data:      data,
	}
	b, err := proto.Marshal(pkt)
	if err != nil {
		return err
	}

	if err := conn.SetWriteDeadline(time.Now().Add(handshakeTimeout)); err != nil {
		return err
	}
	_, err = conn.Write(b)
	if err != nil {
		return err
	}

	return nil
}<|MERGE_RESOLUTION|>--- conflicted
+++ resolved
@@ -44,18 +44,14 @@
 
 // connect contains the result of an incoming connection.
 type connect struct {
-	c   *connection
+	c   *Connection
 	err error
 }
 
-<<<<<<< HEAD
-	connected chan *Connection
-=======
 type acceptMatcher struct {
 	peer      *peer.Peer   // connecting peer
 	deadline  time.Time    // deadline for the incoming call
 	connected chan connect // result of the connection is signaled here
->>>>>>> eb9d21a0
 }
 
 type accept struct {
@@ -110,13 +106,9 @@
 	return t.listener.Addr()
 }
 
-<<<<<<< HEAD
-func (t *TransportTCP) DialPeer(p *peer.Peer) (*Connection, error) {
-=======
 // DialPeer establishes a gossip connection to the given peer.
 // If the peer does not accept the connection or the handshake fails, an error is returned.
-func (t *TransportTCP) DialPeer(p *peer.Peer) (*connection, error) {
->>>>>>> eb9d21a0
+func (t *TransportTCP) DialPeer(p *peer.Peer) (*Connection, error) {
 	gossipAddr := p.Services().Get(service.GossipKey)
 	if gossipAddr == nil {
 		return nil, ErrNoGossip
@@ -136,16 +128,9 @@
 	return newConnection(p, conn), nil
 }
 
-<<<<<<< HEAD
-func (t *TransportTCP) AcceptPeer(p *peer.Peer) (*Connection, error) {
-	connected := make(chan *Connection, 1)
-	m := &acceptMatcher{
-		peer:      p,
-		connected: connected,
-=======
 // AcceptPeer awaits an incoming connection from the given peer.
 // If the peer does not establish the connection or the handshake fails, an error is returned.
-func (t *TransportTCP) AcceptPeer(p *peer.Peer) (*connection, error) {
+func (t *TransportTCP) AcceptPeer(p *peer.Peer) (*Connection, error) {
 	if p.Services().Get(service.GossipKey) == nil {
 		return nil, ErrNoGossip
 	}
@@ -153,7 +138,6 @@
 	connected := <-t.acceptPeer(p)
 	if connected.err != nil {
 		return nil, connected.err
->>>>>>> eb9d21a0
 	}
 	t.log.Debugw("connected", "id", p.ID(), "addr", connected.c.conn.RemoteAddr(), "direction", "in")
 	return connected.c, nil
